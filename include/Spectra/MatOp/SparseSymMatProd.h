// Copyright (C) 2016-2020 Yixuan Qiu <yixuan.qiu@cos.name>
//
// This Source Code Form is subject to the terms of the Mozilla
// Public License v. 2.0. If a copy of the MPL was not distributed
// with this file, You can obtain one at https://mozilla.org/MPL/2.0/.

#ifndef SPECTRA_SPARSE_SYM_MAT_PROD_H
#define SPECTRA_SPARSE_SYM_MAT_PROD_H

#include <Eigen/Core>
#include <Eigen/SparseCore>

namespace Spectra {

///
/// \ingroup MatOp
///
/// This class defines the matrix-vector multiplication operation on a
/// sparse real symmetric matrix \f$A\f$, i.e., calculating \f$y=Ax\f$ for any vector
/// \f$x\f$. It is mainly used in the SymEigsSolver eigen solver.
///
template <typename Scalar_, int Uplo = Eigen::Lower, int Flags = Eigen::ColMajor, typename StorageIndex = int>
class SparseSymMatProd
{
public:
    using Scalar = Scalar_;

private:
    using Index = Eigen::Index;
    using Vector = Eigen::Matrix<Scalar, Eigen::Dynamic, 1>;
    using MapConstVec = Eigen::Map<const Vector>;
    using MapVec = Eigen::Map<Vector>;
    using SparseMatrix = Eigen::SparseMatrix<Scalar, Flags, StorageIndex>;
    using ConstGenericSparseMatrix = const Eigen::Ref<const SparseMatrix>;

    ConstGenericSparseMatrix m_mat;

public:
    ///
    /// Constructor to create the matrix operation object.
    ///
    /// \param mat An **Eigen** sparse matrix object, whose type can be
    /// `Eigen::SparseMatrix<Scalar, ...>` or its mapped version
    /// `Eigen::Map<Eigen::SparseMatrix<Scalar, ...> >`.
    ///
    SparseSymMatProd(ConstGenericSparseMatrix& mat) :
        m_mat(mat)
    {}

    ///
    /// Return the number of rows of the underlying matrix.
    ///
    Index rows() const { return m_mat.rows(); }
    ///
    /// Return the number of columns of the underlying matrix.
    ///
    Index cols() const { return m_mat.cols(); }

    ///
    /// Perform the matrix-vector multiplication operation \f$y=Ax\f$.
    ///
    /// \param x_in  Pointer to the \f$x\f$ vector.
    /// \param y_out Pointer to the \f$y\f$ vector.
    ///
    // y_out = A * x_in
    void perform_op(const Scalar* x_in, Scalar* y_out) const
    {
        MapConstVec x(x_in, m_mat.cols());
        MapVec y(y_out, m_mat.rows());
        y.noalias() = m_mat.template selfadjointView<Uplo>() * x;
    }

    ///
    /// Perform the matrix-matrix multiplication operation \f$y=Ax\f$.
    ///
<<<<<<< HEAD
    SparseMatrix operator*(const SparseMatrix mat_in) const
=======
    SparseMatrix operator*(const SparseMatrix& mat_in) const
>>>>>>> c3f96d9a
    {
        SparseMatrix result;
        result = m_mat.template selfadjointView<Uplo>() * mat_in;
        return result;
    }

    ///
    /// Extract (i,j) element of the underlying matrix.
    ///
    Scalar operator()(Index i, Index j) const
    {
        return m_mat.coeff(i, j);
    }
};
}  // namespace Spectra

#endif  // SPECTRA_SPARSE_SYM_MAT_PROD_H<|MERGE_RESOLUTION|>--- conflicted
+++ resolved
@@ -73,11 +73,7 @@
     ///
     /// Perform the matrix-matrix multiplication operation \f$y=Ax\f$.
     ///
-<<<<<<< HEAD
-    SparseMatrix operator*(const SparseMatrix mat_in) const
-=======
     SparseMatrix operator*(const SparseMatrix& mat_in) const
->>>>>>> c3f96d9a
     {
         SparseMatrix result;
         result = m_mat.template selfadjointView<Uplo>() * mat_in;
