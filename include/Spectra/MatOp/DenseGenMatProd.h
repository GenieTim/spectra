--- conflicted
+++ resolved
@@ -80,11 +80,7 @@
     ///
     /// Perform the matrix-matrix multiplication operation \f$y=Ax\f$.
     ///
-<<<<<<< HEAD
-    Matrix operator*(const Matrix mat_in) const
-=======
     Matrix operator*(const Matrix& mat_in) const
->>>>>>> c3f96d9a
     {
         return m_mat * mat_in;
     }
