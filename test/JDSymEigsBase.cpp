#include <Eigen/Core>
#include <Eigen/SparseCore>
#include <iostream>
#include <random>  // Requires C++ 11

#include <Spectra/JDSymEigsBase.h>
#include <Spectra/MatOp/DenseGenMatProd.h>

using namespace Spectra;

#define CATCH_CONFIG_MAIN
#include "catch.hpp"

using Matrix = Eigen::MatrixXd;
using Vector = Eigen::VectorXd;
using ComplexMatrix = Eigen::MatrixXcd;
using ComplexVector = Eigen::VectorXcd;
using SpMatrix = Eigen::SparseMatrix<double>;
using Index = Eigen::Index;
template <typename OpType>
class JDMock : public JDSymEigsBase<OpType>
{
public:
    JDMock(OpType& op, Index nev) :
        JDSymEigsBase<OpType>(op, nev) {}
<<<<<<< HEAD
    Matrix SetupInitialSearchSpace(SortRule selection) const
=======
    Matrix SetupInitialSearchSpace(SortRule) const
>>>>>>> 66c2e05a
    {
        return Matrix::Zero(0, 0);
    }

    Matrix CalculateCorrectionVector() const
    {
        return Matrix::Zero(0, 0);
    }
};

TEST_CASE("Constructing JDSymObject", "[eigs_gen]")
{
    const Matrix A = Eigen::MatrixXd::Random(10, 10);
    DenseGenMatProd<double> op(A);
    JDMock<DenseGenMatProd<double>> eigs(op, 5);

    REQUIRE(eigs.num_iterations() == 0);
    REQUIRE(eigs.info() == Spectra::CompInfo::NotComputed);
}<|MERGE_RESOLUTION|>--- conflicted
+++ resolved
@@ -23,11 +23,7 @@
 public:
     JDMock(OpType& op, Index nev) :
         JDSymEigsBase<OpType>(op, nev) {}
-<<<<<<< HEAD
-    Matrix SetupInitialSearchSpace(SortRule selection) const
-=======
     Matrix SetupInitialSearchSpace(SortRule) const
->>>>>>> 66c2e05a
     {
         return Matrix::Zero(0, 0);
     }
