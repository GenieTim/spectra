set(test_target_sources)

list(APPEND test_target_sources
        BKLDLT.cpp
        DenseGenMatProd.cpp
        DenseSymMatProd.cpp
        Eigen.cpp
        GenEigs.cpp
        GenEigsRealShift.cpp
        GenEigsComplexShift.cpp
<<<<<<< HEAD
        Orthogonalization.cpp
=======
        JDSymEigsBase.cpp
        JDSymEigsDPR.cpp
>>>>>>> 3fea2545
        QR.cpp
        RitzPairs.cpp
        SearchSpace.cpp
        SparseGenMatProd.cpp
        SparseSymMatProd.cpp
        SVD.cpp
        SymEigs.cpp
        SymEigsShift.cpp
        SymGEigsCholesky.cpp
        SymGEigsRegInv.cpp
        )

foreach(TEST_SOURCE ${test_target_sources})
    # Extract the filename without extension (NAME_WE) as a name for our executable
    get_filename_component(TEST_NAME ${TEST_SOURCE} NAME_WE)

    # Add an executable based on the source
    add_executable(${TEST_NAME} ${TEST_SOURCE})

    # Configure (include headers and link libraries) the test
    target_link_libraries(${TEST_NAME} PRIVATE Spectra)

    # Additional compiler flags
    target_compile_options(${TEST_NAME} PRIVATE -std=c++11 -Wall -O2 -Wno-parentheses
            )
    target_compile_options(${TEST_NAME} PRIVATE $<$<CXX_COMPILER_ID:GNU>:-Wno-misleading-indentation -Wno-int-in-bool-context>
            )

    add_test(NAME ${TEST_NAME} COMMAND ${TEST_NAME}
            WORKING_DIRECTORY ${CMAKE_BINARY_DIR})  # the working directory is the out-of-source build directory

endforeach()<|MERGE_RESOLUTION|>--- conflicted
+++ resolved
@@ -8,12 +8,9 @@
         GenEigs.cpp
         GenEigsRealShift.cpp
         GenEigsComplexShift.cpp
-<<<<<<< HEAD
         Orthogonalization.cpp
-=======
         JDSymEigsBase.cpp
         JDSymEigsDPR.cpp
->>>>>>> 3fea2545
         QR.cpp
         RitzPairs.cpp
         SearchSpace.cpp
